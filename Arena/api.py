import io
import time

import cv2
import json
import warnings
import base64
import psutil
import logging
import pytest
from pathlib import Path
from PIL import Image
from datetime import datetime
import torch.multiprocessing as mp
from flask import Flask, render_template, Response, request, send_from_directory, jsonify, send_file
import sentry_sdk
import config
import utils
from cache import RedisCache, CacheColumns as cc
from utils import titlize, turn_display_on, turn_display_off, get_sys_metrics, get_psycho_files
from experiment import ExperimentCache
from arena import ArenaManager
from loggers import init_logger_config, create_arena_handler
from calibration import CharucoEstimator
from periphery_integration import PeripheryIntegrator
import matplotlib
matplotlib.use('Agg')

app = Flask('ArenaAPI')
cache = None
arena_mgr = None
periphery_mgr = None
queue_app = None


@app.route('/')
def index():
    """Video streaming ."""
    cached_experiments = sorted([c.stem for c in Path(config.experiment_cache_path).glob('*.json')])
    with open('../pogona_hunter/src/config.json', 'r') as f:
        app_config = json.load(f)
    if arena_mgr is None:
        cameras = list(config.cameras.keys())
    else:
        cameras = list(arena_mgr.units.keys())
    return render_template('index.html', cameras=cameras, exposure=config.DEFAULT_EXPOSURE, arena_name=config.ARENA_NAME,
                           config=app_config, log_channel=config.ui_console_channel, reward_types=config.reward_types,
                           experiment_types=config.experiment_types, media_files=list_media(),
                           blank_rec_types=config.blank_rec_types,
                           max_blocks=config.api_max_blocks_to_show, toggels=periphery_mgr.toggles, psycho_files=get_psycho_files(),
                           extra_time_recording=config.extra_time_recording, feeders=periphery_mgr.feeders,
                           acquire_stop={'num_frames': 'Num Frames', 'rec_time': 'Record Time [sec]'})


@app.route('/check', methods=['GET'])
def check():
    res = dict()
    res['experiment_name'] = cache.get_current_experiment()
    res['block_id'] = cache.get(cc.EXPERIMENT_BLOCK_ID)
    res['open_app_host'] = cache.get(cc.OPEN_APP_HOST)
    if not config.DISABLE_DB:
        res['temperature'] = arena_mgr.orm.get_temperature()
        res['n_strikes'], res['n_rewards'] = arena_mgr.orm.get_todays_amount_strikes_rewards()
    else:
        res.update({'temperature': None, 'n_strikes': 0, 'n_rewards': 0})
    res['reward_left'] = periphery_mgr.get_feeders_counts()
    res['streaming_camera'] = arena_mgr.get_streaming_camera()
    res['schedules'] = arena_mgr.schedules
    res['cached_experiments'] = sorted([c.stem for c in Path(config.experiment_cache_path).glob('*.json')])
    res['cam_trigger_state'] = cache.get(cc.CAM_TRIGGER_STATE)
    for cam_name, cu in arena_mgr.units.items():
        res.setdefault('cam_units_status', {})[cam_name] = cu.is_on()
        res.setdefault('cam_units_fps', {})[cam_name] = {k: cu.mp_metadata.get(k).value for k in ['cam_fps', 'sink_fps', 'pred_fps', 'pred_delay']}
        res.setdefault('cam_units_predictors', {})[cam_name] = ','.join(cu.get_alive_predictors()) or '-'
        proc_cpus = {}
        for p in cu.processes.copy().values():
            try:
                proc_cpus[p.name] = round(psutil.Process(p.pid).cpu_percent(0.1))
            except:
                continue
        res.setdefault('processes_cpu', {})[cam_name] = proc_cpus
    res.update(get_sys_metrics())
    return jsonify(res)


@app.route('/record', methods=['POST'])
def record_video():
    """Record video"""
    if request.method == 'POST':
        data = request.json
        return Response(arena_mgr.record(**data))


@app.route('/start_experiment', methods=['POST'])
def start_experiment():
    """Set Experiment Name"""
    data = request.json
    print(data)
    e = arena_mgr.start_experiment(**data)
    return Response(e)


@app.route('/save_experiment', methods=['POST'])
def save_experiment():
    """Set Experiment Name"""
    data = request.json
    ExperimentCache().save(data)
    return Response('ok')


@app.route('/load_experiment/<name>')
def load_experiment(name):
    """Load Cached Experiment"""
    data = ExperimentCache().load(name)
    return jsonify(data)


@app.route('/get_experiment')
def get_experiment():
    return Response(cache.get_current_experiment())


@app.route('/stop_experiment')
def stop_experiment():
    experiment_name = cache.get_current_experiment()
    if experiment_name:
        cache.stop_experiment()
        return Response(f'ending experiment {experiment_name}...')
    return Response('No available experiment')


@app.route('/commit_schedule', methods=['POST'])
def commit_schedule():
    data = dict(request.form)
    if not data.get('start_date'):
        arena_mgr.logger.error('please enter start_date for schedule')
    else:
        data['start_date'] = datetime.strptime(data['start_date'], '%d/%m/%Y %H:%M')
        if data.get('end_date'):
            data['end_date'] = datetime.strptime(data['end_date'], '%d/%m/%Y %H:%M')
        data['every'] = int(data['every'])
        arena_mgr.orm.commit_multiple_schedules(**data)
        arena_mgr.update_upcoming_schedules()
    return Response('ok')


@app.route('/delete_schedule', methods=['POST'])
def delete_schedule():
    arena_mgr.orm.delete_schedule(request.form['schedule_id'])
    arena_mgr.update_upcoming_schedules()
    return Response('ok')


@app.route('/update_reward_count', methods=['POST'])
def update_reward_count():
    data = request.json
    feeder_name = data.get('name')
    reward_count = int(data.get('reward_count', 0))
    arena_mgr.logger.info(f'Update {feeder_name} to {reward_count}')
    periphery_mgr.update_reward_count(feeder_name, reward_count)
    return Response('ok')


@app.route('/update_animal_id', methods=['POST'])
def update_animal_id():
    data = request.json
    animal_id = data['animal_id']
    current_animal_id = cache.get(cc.CURRENT_ANIMAL_ID)
    if animal_id != current_animal_id:
        if current_animal_id:
            arena_mgr.orm.update_animal_id(end_time=datetime.now())
        if animal_id:
            arena_mgr.orm.commit_animal_id(**data)
            arena_mgr.logger.info(f'Animal ID was updated to {animal_id} ({data["sex"]})')
    else:
        arena_mgr.orm.update_animal_id(**data)
    return Response('ok')


@app.route('/get_current_animal', methods=['GET'])
def get_current_animal():
    if config.DISABLE_DB:
        return jsonify({})
    animal_id = cache.get(cc.CURRENT_ANIMAL_ID)
    if not animal_id:
        arena_mgr.logger.warning('No animal ID is set')
        return jsonify({})
    animal_dict = arena_mgr.orm.get_animal_settings(animal_id)
    return jsonify(animal_dict)


@app.route('/start_camera_unit', methods=['POST'])
def start_camera_unit():
    cam_name = request.form['camera']
    if cam_name not in arena_mgr.units:
        app.logger.error(f'cannot start camera unit {cam_name} - unknown')
        return Response('')

    arena_mgr.units[cam_name].start()
    return Response('ok')


@app.route('/stop_camera_unit', methods=['POST'])
def stop_camera_unit():
    cam_name = request.form['camera']
    if cam_name not in arena_mgr.units:
        app.logger.error(f'cannot start camera unit {cam_name} - unknown')
        return Response('')

    arena_mgr.units[cam_name].stop()
    if cam_name == arena_mgr.get_streaming_camera():
        arena_mgr.stop_stream()
    return Response('ok')


@app.route('/set_cam_trigger', methods=['POST'])
def set_cam_trigger():
    if cache.get(cc.CAM_TRIGGER_DISABLE):
        # during experiments the trigger gui is disabled
        return Response('ok')
    state = int(request.form['state'])
    periphery_mgr.cam_trigger(state)
    return Response('ok')


@app.route('/capture', methods=['POST'])
def capture():
    cam = request.form['camera']
    folder_prefix = request.form.get('folder_prefix')
    img = arena_mgr.get_frame(cam)
    dir_path = config.capture_images_dir
    Path(dir_path).mkdir(exist_ok=True, parents=True)
    if folder_prefix:
        dir_path = Path(dir_path) / folder_prefix
        dir_path.mkdir(exist_ok=True, parents=True)
    img_path = f'{dir_path}/{utils.datetime_string()}_{cam}.png'
    cv2.imwrite(img_path, img)
    arena_mgr.logger.info(f'Image from {cam} was saved to: {img_path}')
    return Response('ok')


@app.route('/calibrate', methods=['POST'])
def calibrate():
    """Calibrate camera"""
    cam = request.form['camera']
    img = arena_mgr.get_frame(cam)
    conf_preds = arena_mgr.units[cam].get_conf_predictors()
    pred_image_size = list(conf_preds.values())[0][:2] if conf_preds else img.shape[:2]
    try:
        pe = CharucoEstimator(cam, pred_image_size)
        img, ret = pe.find_aruco_markers(img)
    except Exception as exc:
        arena_mgr.logger.error(f'Error in calibrate; {exc}')
        return Response('error')
    img = img.astype('uint8')

    # cv2.imwrite(f'../output/calibrations/{cam}.jpg', img)
    if img.shape[2] == 1:
        img = cv2.cvtColor(img, cv2.COLOR_GRAY2RGB)
    img = Image.fromarray(img)
    rawBytes = io.BytesIO()
    img.save(rawBytes, "JPEG")
    rawBytes.seek(0)
    img_base64 = base64.b64encode(rawBytes.read())
    return jsonify({'status': str(img_base64)})


@app.route('/reward')
def reward():
    """Activate Feeder"""
    # cache.publish_command('reward')
    periphery_mgr.feed()
    return Response('ok')


@app.route('/arena_switch/<name>/<state>')
def arena_switch(name, state):
    state = int(state)
    assert state in [0, 1], f'state must be 0 or 1; received {state}'
    arena_mgr.logger.debug(f'Turn {name} {"on" if state == 1 else "off"}')
    periphery_mgr.switch(name, state)
    return Response('ok')


@app.route('/display/<state>')
def display(state):
    if state == 'off':
        stdout = turn_display_off()
    else:
        stdout = turn_display_on()
    return Response(stdout)


@app.route('/cameras_info')
def cameras_info():
    """Get cameras info"""
    return Response(arena_mgr.display_info(return_string=True))


@app.route('/check_cameras')
def check_cameras():
    """Check all cameras are connected"""
    if config.is_debug_mode:
        return Response(json.dumps([]))
    info_df = arena_mgr.display_info()
    missing_cameras = []
    for cam_name, cam_config in config.cameras.items():
        if cam_name not in info_df.index:
            missing_cameras.append(cam_name)

    return Response(json.dumps(missing_cameras))


@app.route('/manual_record_stop')
def manual_record_stop():
    arena_mgr.stop_recording()
    return Response('Record stopped')


@app.route('/reload_app')
def reload_app():
    cache.publish_command('reload_app')


@app.route('/init_bugs', methods=['POST'])
def init_bugs():
    if request.method == 'POST':
        cache.publish_command('init_bugs', request.data.decode())
    return Response('ok')


@app.route('/hide_bugs')
def hide_bugs():
    cache.publish_command('hide_bugs', '')
    return Response('ok')


@app.route('/start_media', methods=['POST'])
def start_media():
    if request.method == 'POST':
        data = request.json
        if not data or not data.get('media_url'):
            return Response('Unable to find media url')
        payload = json.dumps({'url': f'{config.management_url}/media/{data["media_url"]}'})
        print(payload)
        cache.publish_command('init_media', payload)
    return Response('ok')


@app.route('/stop_media')
def stop_media():
    cache.publish_command('hide_media')
    return Response('ok')


def list_media():
    media_files = []
    for f in Path(config.static_files_dir).glob('*'):
        if f.suffix.lower() in ['.png', '.jpg', '.jpeg', '.bmp', '.avi', '.mp4', '.mpg', '.mov']:
            media_files.append(f.name)
    return media_files


@app.route('/media/<filename>')
def send_media(filename):
    return send_from_directory(config.static_files_dir, filename)


@app.route('/set_stream_camera', methods=['POST'])
def set_stream_camera():
    if request.method == 'POST':
        arena_mgr.set_streaming_camera(request.form['camera'])
        return Response(request.form['camera'])


@app.route('/stop_stream_camera', methods=['POST'])
def stop_stream_camera():
    if request.method == 'POST':
        arena_mgr.stop_stream()
        return Response('ok')


@app.route('/video_feed')
def video_feed():
    """Video streaming route. Put this in the src attribute of an img tag."""
    return Response(arena_mgr.stream(),
                    mimetype='multipart/x-mixed-replace; boundary=frame')


@app.route('/strike_analysis/<strike_id>')
def get_strike_analysis(strike_id):
    from analysis.strikes import StrikeAnalyzer, Loader
    ld = Loader(strike_id, 'front', is_debug=False)
    sa = StrikeAnalyzer(ld)
    with warnings.catch_warnings():
        warnings.simplefilter("ignore")
        img = sa.plot_strike_analysis(only_return=True)
    img = Image.fromarray(img.astype('uint8'))
    # create file-object in memory
    file_object = io.BytesIO()
    # write PNG in file-object
    img.save(file_object, 'PNG')
    # move to beginning of file so `send_file()` it will read from start
    file_object.seek(0)
    return send_file(file_object, mimetype='image/PNG')


def initialize():
    logger = logging.getLogger(app.name)
    logger.setLevel(logging.DEBUG)
    ch = logging.StreamHandler()
    ch.setLevel(logging.DEBUG)
    formatter = logging.Formatter("""%(levelname)s in %(module)s [%(pathname)s:%(lineno)d]:\n%(message)s""")
    ch.setFormatter(formatter)
    logger.addHandler(ch)


import os
import re


def get_chunk(filename, byte1=None, byte2=None):
    filesize = os.path.getsize(filename)
    yielded = 0
    yield_size = 1024 * 1024

    if byte1 is not None:
        if not byte2:
            byte2 = filesize
        yielded = byte1
        filesize = byte2

    with open(filename, 'rb') as f:
        content = f.read()

    while True:
        remaining = filesize - yielded
        if yielded == filesize:
            break
        if remaining >= yield_size:
            yield content[yielded:yielded+yield_size]
            yielded += yield_size
        else:
            yield content[yielded:yielded+remaining]
            yielded += remaining


@app.route('/play_video11')
def get_file():
    filename = '/data/Pogona_Pursuit/Arena/static/back_20221106T093511.mp4'
    filesize = os.path.getsize(filename)
    range_header = request.headers.get('Range', None)

    if range_header:
        byte1, byte2 = None, None
        match = re.search(r'(\d+)-(\d*)', range_header)
        groups = match.groups()

        if groups[0]:
            byte1 = int(groups[0])
        if groups[1]:
            byte2 = int(groups[1])

        if not byte2:
            byte2 = byte1 + 1024 * 1024
            if byte2 > filesize:
                byte2 = filesize

        length = byte2 + 1 - byte1

        resp = Response(
            get_chunk(filename, byte1, byte2),
            status=206, mimetype='video/mp4',
            content_type='video/mp4',
            direct_passthrough=True
        )

        resp.headers.add('Content-Range',
                         'bytes {0}-{1}/{2}'
                         .format(byte1,
                                 length,
                                 filesize))
        return resp

    return Response(
        get_chunk(filename),
        status=200, mimetype='video/mp4'
    )


@app.after_request
def after_request(response):
    response.headers.add('Accept-Ranges', 'bytes')
    return response


@app.route('/play_video')
def play():
    return render_template('management/play_video.html')


@app.route('/restart')
def restart():
    arena_mgr.arena_shutdown()
    queue_app.put('restart')
    return Response('ok')


def start_app(queue):
    global cache, arena_mgr, periphery_mgr, queue_app
    queue_app = queue

    import torch
    torch.cuda.set_device(0)
    logging.getLogger('werkzeug').setLevel(logging.WARNING)
    init_logger_config()
    arena_handler = create_arena_handler('API')
    app.logger.addHandler(arena_handler)
    app.logger.setLevel(logging.INFO)

    cache = RedisCache()
    if not config.IS_ANALYSIS_ONLY:
        arena_mgr = ArenaManager()
        periphery_mgr = PeripheryIntegrator()
        utils.turn_display_off()
        if arena_mgr.is_cam_trigger_setup():
            periphery_mgr.cam_trigger(1)

    app.run(host='0.0.0.0', port=config.FLASK_PORT, debug=False)


if __name__ == "__main__":
    assert pytest.main(['-x', 'tests']) == 0

    # app.logger.removeHandler(flask_logging.default_handler)
    # h = logging.StreamHandler(sys.stdout)
    # h.setLevel(logging.WARNING)
    # h.setFormatter(CustomFormatter())
    # werklogger = logging.getLogger('werkzeug')
    # werklogger.addHandler(h)
    # app.debug = False
    # logger = logging.getLogger(app.name)
    # h = logging.StreamHandler()
    # h.setFormatter(CustomFormatter())
    # logger.addHandler(h)
    if not config.IS_ANALYSIS_ONLY and config.SENTRY_DSN:
        sentry_sdk.init(
            dsn=config.SENTRY_DSN,
            # Set traces_sample_rate to 1.0 to capture 100%
            # of transactions for performance monitoring.
            # We recommend adjusting this value in production.
            traces_sample_rate=1.0
        )

    mp.freeze_support()
    mp.set_start_method('spawn', force=True)
    queue_app = mp.Queue()

    while True:
        p = mp.Process(target=start_app, args=(queue_app,), name='MAIN')
        p.start()
        while True:
            if queue_app.empty():
                time.sleep(1)
            else:
                x = queue_app.get()
                break
        app.logger.warning('Restarting Arena!')
        p.terminate()

<<<<<<< HEAD
    import torch
    torch.cuda.set_device(0)
    logging.getLogger('werkzeug').setLevel(logging.WARNING)
    init_logger_config()
    arena_handler = create_arena_handler('API')
    app.logger.addHandler(arena_handler)
    app.logger.setLevel(logging.INFO)
    cache = RedisCache()
    if not config.IS_ANALYSIS_ONLY:
        arena_mgr = ArenaManager()
        periphery_mgr = PeripheryIntegrator()
        utils.turn_display_off()
        if arena_mgr.is_cam_trigger_setup() and not config.DISABLE_PERIPHERY:
            periphery_mgr.cam_trigger(1)
=======
>>>>>>> 0f31ee52

<|MERGE_RESOLUTION|>--- conflicted
+++ resolved
@@ -523,7 +523,7 @@
         arena_mgr = ArenaManager()
         periphery_mgr = PeripheryIntegrator()
         utils.turn_display_off()
-        if arena_mgr.is_cam_trigger_setup():
+        if arena_mgr.is_cam_trigger_setup() and not config.DISABLE_PERIPHERY:
             periphery_mgr.cam_trigger(1)
 
     app.run(host='0.0.0.0', port=config.FLASK_PORT, debug=False)
@@ -568,21 +568,4 @@
         app.logger.warning('Restarting Arena!')
         p.terminate()
 
-<<<<<<< HEAD
-    import torch
-    torch.cuda.set_device(0)
-    logging.getLogger('werkzeug').setLevel(logging.WARNING)
-    init_logger_config()
-    arena_handler = create_arena_handler('API')
-    app.logger.addHandler(arena_handler)
-    app.logger.setLevel(logging.INFO)
-    cache = RedisCache()
-    if not config.IS_ANALYSIS_ONLY:
-        arena_mgr = ArenaManager()
-        periphery_mgr = PeripheryIntegrator()
-        utils.turn_display_off()
-        if arena_mgr.is_cam_trigger_setup() and not config.DISABLE_PERIPHERY:
-            periphery_mgr.cam_trigger(1)
-=======
->>>>>>> 0f31ee52
-
+    app.run(host='0.0.0.0', port=config.FLASK_PORT, debug=False)
