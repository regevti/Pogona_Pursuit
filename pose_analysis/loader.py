import re
import sys
from pathlib import Path
from dateutil import parser
import pandas as pd
import numpy as np
from functools import lru_cache
<<<<<<< HEAD
from datetime import timedelta, datetime
from Arena.explore import ExperimentAnalyzer
import pose_analysis.pose_config as config
from pose_analysis.pose_utils import distance, fit_circle, closest_index, pixels2cm
=======
from pose_analysis.pose_utils import distance, fit_circle, closest_index, pixels2cm
from datetime import timedelta, datetime
from Arena.explore import ExperimentAnalyzer
import pose_analysis.pose_config as config
>>>>>>> 152867db


# SCREEN_BOUNDARIES = {'x': (0, 1918), 'y': (443, 1075)}


class Loader:
    def __init__(self, animal_id=None, day=None, trial_id=None, block_id=None, camera=None, video_path=None,
                 experiment_dir=None, is_validate=True, hits_only=False, label=None):
        if video_path:
            video_path = Path(video_path)
            animal_id, day, trial_id, block_id, camera, experiment_dir = self.parse_video_path(video_path)
        self.experiments_dir = experiment_dir or config.EXPERIMENTS_DIR
        self.animal_id = animal_id
        self.day_dir = day
        self.trial_id = trial_id
        self.block_id = block_id
        self.camera = camera
        self.label = label
        self.info = self.get_experiment_info()
        if is_validate:
            self.video_path = video_path or self.get_video_path()
            self.validate(hits_only)

    def __str__(self):
        return f'{self.day_dir}/block{self.block_id or 1}/trial{self.trial_id}'

    @property
    @lru_cache()
    def hits_df(self):
        if self.screen_touches_path.exists():
            return pd.read_csv(self.screen_touches_path, index_col=0, parse_dates=['time']).reset_index(drop=True)

    @property
    @lru_cache()
    def traj_df(self):
        try:
            return pd.read_csv(self.bug_traj_path, index_col=0, parse_dates=['time']).reset_index(drop=True)
        except Exception as exc:
            raise Exception(f'Error loading bug trajectory; {exc}')

    @property
    @lru_cache()
    def traj_time(self):
        return self.traj_df['time'].dt.tz_convert('utc').dt.tz_localize(None)

    @property
    @lru_cache()
    def frames_ts(self) -> pd.Series:
        return pd.to_datetime(pd.read_csv(self.timestamps_path, index_col=0).reset_index(drop=True)['0'])

    @property
    @lru_cache()
    def calc_speed(self):
        if self.traj_df is None or self.traj_df.empty:
            return
        tf = self.traj_df[['time', 'x', 'y']].diff().iloc[1:, :]
        tf['v'] = np.sqrt((tf.x ** 2) + (tf.y ** 2)) / tf.time.dt.total_seconds()
        return pixels2cm(tf.loc[np.abs(zscore(tf.v)) < 3, 'v'].mean())

    def get_frame_at_time(self, t: pd.Timestamp):
        assert isinstance(t, pd.Timestamp)
        if t.tzinfo:
            t = t.tz_convert('utc').tz_localize(None)
        return closest_index(self.frames_ts, t, max_dist=0.080)

    def get_hits_frames(self):
        """return the frame ids for screen strikes"""
        frames = []
        for hit_ts in self.hits_df['time'].dt.tz_convert('utc').dt.tz_localize(None):
            cidx = closest_index(self.frames_ts, hit_ts, max_dist=0.080)
            frames.append(cidx)
        return frames
    
    def get_bug_position_at_time(self, t) -> pd.DataFrame:
        traj_time = self.traj_df['time'].dt.tz_convert('utc').dt.tz_localize(None)
        cidx = closest_index(traj_time, t)
        if cidx is not None:
            return self.traj_df.loc[cidx, ['x', 'y']]

    def bug_data_for_frame(self, frame_id: int) -> pd.DataFrame:
        traj_time = self.traj_df['time'].dt.tz_convert('utc').dt.tz_localize(None)
        frame_time = self.frames_ts[frame_id]
        cidx = closest_index(traj_time, frame_time)
        if cidx is not None:
            return self.traj_df.loc[cidx, :]

    def bug_phases(self, mode='bug_on_screen') -> list:
        """get the start and end times on which bug was on screen.
           :return List of tuples with 2 elements (start_time, end_time) which are np.datetime64"""
        def out(a):
            return (self.traj_df[a] < config.SCREEN_BOUNDARIES[a][0]) | (config.SCREEN_BOUNDARIES[a][1] < self.traj_df[a])

        modes = ['bug_on_screen', 'all_show', 'before_show', 'after_show', 'all_trial', 'after_reward_hit']
        assert mode in modes, f'bad mode for position_map: {mode}. options are: {modes}'
        res = []
        try:
            in_indices = self.traj_df[~(out('x') | out('y'))].reset_index()['index']
            if in_indices is not None and len(in_indices) > 0:
                starts = self.traj_time[in_indices[in_indices.diff() != 1]]
                ends_indices = in_indices[in_indices[in_indices.diff() > 1].index - 1]
                # add the last in-index as an end_index
                ends_indices = ends_indices.append(pd.Series(in_indices[in_indices.index[-1]],
                                                             index=[in_indices.index[-1]]))
                ends = self.traj_time[ends_indices]
                assert len(starts) == len(ends), 'bad bug_phases analysis, starts != ends'
                if mode == 'bug_on_screen':
                    return list(zip(starts, ends))
                elif mode == 'all_show':
                    return [(starts.iloc[0], ends.iloc[-1])]
                elif mode == 'before_show' and starts.iloc[0] >= self.frames_ts.iloc[0]:
                    return [(self.frames_ts.iloc[0], starts.iloc[0])]
                elif mode == 'after_show' and self.frames_ts.iloc[-1] >= ends.iloc[-1]:
                    return [(ends.iloc[-1], self.frames_ts.iloc[-1])]
                elif mode == 'all_trial':
                    return [(self.frames_ts.iloc[0], self.frames_ts.iloc[-1])]
                elif mode == 'after_reward_hit':
                    hit_reward_time = self.get_reward_hit_time()
                    if hit_reward_time:
                        return [(hit_reward_time, self.frames_ts.iloc[-1])]

        except Exception as exc:
            print(f'Error in bug_phases: {exc}')

        return res

    def get_reward_hit_time(self):
        if self.hits_df is not None:
            q = self.hits_df.query('is_reward_bug==True')
            return q.time.dt.tz_convert('utc').dt.tz_localize(None).iloc[-1] if not q.empty else None

    def validate(self, hits_only):
        assert self.block_path.exists(), 'experiment dir not exist'
        assert self.trial_path.exists(), 'no trial dir'
        assert self.bug_traj_path.exists(), 'no bug trajectory file'
        assert self.video_path.exists(), 'no video file'
        assert self.timestamps_path.exists(), 'no timestamps file'
        if hits_only:
            assert self.screen_touches_path.exists(), 'no screen touches file'

    @staticmethod
    def parse_video_path(video_path: Path):
        assert video_path.exists(), f'provided video path: {video_path} does not exist'
        try:
            trial_id = int(video_path.parts[-3].split('trial')[1])
            block_id = re.match(r'block(\d+)', video_path.parts[-4])[1]
            day_dir = video_path.parts[-5]
            animal_id = video_path.parts[-6]
            experiment_dir = Path(*video_path.parts[:-6]).as_posix()

            camera = None
            for name, serial in config.CAMERAS.items():
                if name in video_path.name or serial in video_path.name:
                    camera = name
                    break
            if not camera:
                raise Exception('unable to parse camera from video path')
            return animal_id, day_dir, trial_id, block_id, camera, experiment_dir
        except Exception as exc:
            raise Exception(f'Error parsing video path: {exc}')

    def get_video_path(self) -> Path:
        assert isinstance(self.camera, str), 'no camera name provided or bad type'
        regex = self.camera + r'_\d{8}T\d{6}.(avi|mp4)'
        vids_path = self.trial_path / 'videos'
        videos = [v for v in vids_path.glob('*') if re.match(regex, v.name)]
        if not videos:
            raise Exception(f'cannot find videos in {vids_path}')
        elif len(videos) > 1:
            raise Exception(f'found more than one video in {vids_path}')
        return videos[0]

    def get_experiment_info(self):
        info = ExperimentAnalyzer.get_block_info(self.block_path / 'info.yaml')
        # info.update(info.get(f'block{self.block_id or 1}', {}))
        info['trial_id'] = self.trial_id
        return info

    def fit_circle(self):
        assert self.info.get('movement_type') == 'circle', 'Trial must be of circle movement'
        x_center, y_center, _ = fit_circle(self.traj_df.x, -self.traj_df.y)
        assert 800 < x_center < 1600 and -1000 < y_center < -600, 'x,y center are out of range'
        return x_center, y_center

    def is_circle(self):
        return self.info.get('movement_type') == 'circle'

    def get_bug_trajectory_before_strike(self, idx, n_records=20, max_dist=0.050):
        assert idx < len(self.hits_df), f'hit index: {idx} is out of range'
        hit = self.hits_df.loc[idx, :]
        t = hit['time'].tz_convert('utc').tz_localize(None)
        cidx = closest_index(self.traj_time, t, max_dist=max_dist)
        if cidx is None:
            raise Exception(f'unable to find bug trajectory for time: {t};\n'
                            f'bug traj time: {self.traj_time[0]} - {self.traj_time[self.traj_time.index[-1]]}')
        return self.traj_df.loc[cidx - n_records:cidx, ['x', 'y', 'time']]

    def get_rnn_train_set(self, n_records=20, max_hit_dist=1000):
        X = []
        y = []
        infos = []
        traj_time = self.traj_df['time'].dt.tz_convert('utc').dt.tz_localize(None)
        dt = self.traj_df['time'].diff().dt.total_seconds()
        self.traj_df['vx'] = self.traj_df['x'].diff() / dt
        self.traj_df['vy'] = self.traj_df['y'].diff() / dt
        for i, hit in self.hits_df.iterrows():
            t = hit['time'].tz_convert('utc').tz_localize(None)
            cidx = closest_index(traj_time, t)
            if cidx is not None and cidx >= n_records:
                x = self.traj_df.loc[cidx-n_records+1:cidx, ['x', 'y', 'vx', 'vy']].to_numpy()
                if np.isnan(x).any():
                    continue
                hit_dist = distance(hit['x'], hit['y'], hit['bug_x'], hit['bug_y'])
                if max_hit_dist and hit_dist > max_hit_dist:
                    continue
                X.append(x.reshape(1, *x.shape))
                y.append(hit[['x', 'y']].to_numpy().reshape(1, -1))
                info = self.info.copy()
                info['hit_id'] = i
                info['trial_id'] = self.trial_id
                info['is_hit'] = hit['is_hit']
                info['hit_dist'] = hit_dist
                infos.append(info)
                # names.append(f"{self.experiment_name}_trial{self.trial_id}_hit#{i+1}_pogona{self.info['animal_id']}")
        if len(X) > 0:
            return np.concatenate(X), np.concatenate(y), infos
        return None, None, None

    def is_v1(self):
        return self.version == '1'

    @property
    def day(self):
        return self.day_dir

    @property
    def block_path(self):
        return self.experiments_dir / Path(self.animal_id) / self.day_dir / f'block{self.block_id}'

    @property
    def trial_path(self):
        if self.is_v1():
            return self.block_path / f'trial{self.trial_id}'
        return self.block_path

    @property
    def bug_traj_path(self):
        return self.trial_path / f'bug_trajectory.csv'

    @property
    def screen_touches_path(self):
        return self.trial_path / f'screen_touches.csv'

    @property
    def timestamps_path(self):
        return self.trial_path / 'videos' / 'timestamps' / f'{config.CAMERAS[self.camera]}.csv'

    @property
    def version(self):
        version = self.info.get('version', '2.0')
        return re.match(r'(\d).\d+', version)[1]


def get_experiments(*args, is_validate=True, **kwargs):
    """Get experiment using explore"""
    df = ExperimentAnalyzer(*args, **kwargs).get_experiments()
    print(df)
    loaders = []
    for animal_id, day, block, trial in df.index:
        day_dir = datetime.strptime(day, '%d.%m.%y').strftime('%Y%m%d')
        try:
            experiments_dir = kwargs.get('experiment_dir') or config.EXPERIMENTS_DIR
            label = df.loc[(animal_id, day, block, trial), 'bad_label']
            ld = Loader(animal_id, day_dir, int(trial), block, 'realtime',
                        experiment_dir=experiments_dir, is_validate=is_validate, label=label)
            loaders.append(ld)
        except Exception as exc:
            print(f'Error loading {animal_id}/{day_dir}/block{block}/trial{trial}; {exc}')
            continue
    print(f'num loaders: {len(loaders)}')
    return loaders<|MERGE_RESOLUTION|>--- conflicted
+++ resolved
@@ -5,17 +5,10 @@
 import pandas as pd
 import numpy as np
 from functools import lru_cache
-<<<<<<< HEAD
-from datetime import timedelta, datetime
-from Arena.explore import ExperimentAnalyzer
-import pose_analysis.pose_config as config
-from pose_analysis.pose_utils import distance, fit_circle, closest_index, pixels2cm
-=======
 from pose_analysis.pose_utils import distance, fit_circle, closest_index, pixels2cm
 from datetime import timedelta, datetime
 from Arena.explore import ExperimentAnalyzer
 import pose_analysis.pose_config as config
->>>>>>> 152867db
 
 
 # SCREEN_BOUNDARIES = {'x': (0, 1918), 'y': (443, 1075)}
@@ -281,7 +274,6 @@
 def get_experiments(*args, is_validate=True, **kwargs):
     """Get experiment using explore"""
     df = ExperimentAnalyzer(*args, **kwargs).get_experiments()
-    print(df)
     loaders = []
     for animal_id, day, block, trial in df.index:
         day_dir = datetime.strptime(day, '%d.%m.%y').strftime('%Y%m%d')
