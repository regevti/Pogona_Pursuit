import deeplabcut
from pathlib import Path
import matplotlib.pyplot as plt
import numpy as np
import pandas as pd
import cv2
import re
from pose import Analyzer, BODY_PARTS
from scipy.signal import find_peaks
from loader import Loader
from scipy import optimize

NUM_FRAMES_BACK = 200


class StrikesAnalyzer:
    def __init__(self, loader: Loader = None, experiment_name=None, trial_id=None, camera=None,
                 n_frames_back=None, n_frames_forward=10):
        self.loader = loader or Loader(experiment_name, trial_id, camera)
        self.pose_df = Analyzer(self.loader.video_path).run_pose()
        self.xfs = []
        self.run_strikes_pose(n_frames_back, n_frames_forward)

    def run_strikes_pose(self, n_frames_back=None, n_frames_forward=10):
        """Run pose estimation on hits frames"""
        self.xfs = []
        n_frames_back = n_frames_back or NUM_FRAMES_BACK

        def first_frame(frame_id):
            return frame_id - n_frames_back if frame_id >= n_frames_back else 0
        
        def last_frame(frame_id):
            return frame_id + n_frames_forward if frame_id < len(self.pose_df) - n_frames_forward else self.pose_df.index[-1]
        
        frames_groups = [list(range(first_frame(f), last_frame(f))) for f in self.loader.get_hits_frames()]
        for frame_group in frames_groups:
            # flat_frames = sorted([item for sublist in frame_group for item in sublist])
            self.xfs.append(self.pose_df.loc[frame_group, :])

    # def play_strike(self, xf: pd.DataFrame, n=20):
    #     frames2plot = xf.index[-n:]
    #     cols = 3
    #     rows = int(np.ceil(len(frames2plot) / cols))
    #     fig, axes = plt.subplots(rows, cols, figsize=(20, 5 * rows))
    #     axes = axes.flatten()
    #     for i, frame_id in enumerate(frames2plot):
    #         frame = self.pose_analyzer.saved_frames.get(frame_id)
    #         if frame is None:
    #             continue
    #         axes[i].imshow(frame, aspect="auto")
    #         for part in BODY_PARTS:
    #             axes[i].scatter(xf.loc[frame_id, part].x, xf.loc[frame_id, part].y)
    #         axes[i].set_title(frame_id)
    #     fig.tight_layout()
    #     plt.show()

    def ballistic_analysis(self):
        res = []
        hits_df = self.loader.hits_df
        for i, xf in enumerate(self.xfs):
            start_frame = self.get_strike_start_frame(xf)
            if start_frame is not None:
                strike_start_time = self.loader.frames_ts[start_frame]
                traj_time = self.loader.traj_df.time.dt.tz_convert('utc').dt.tz_localize(None)
                closest_hit_index = (traj_time - pd.to_datetime(strike_start_time)).abs().argsort()[0]
                bug_start_pos = self.loader.traj_df.loc[closest_hit_index, :]
                PD = distance(bug_start_pos.x, hits_df.loc[i, 'x'], bug_start_pos.y, hits_df.loc[i, 'y'])
                MD = distance(hits_df.loc[i, 'bug_x'], hits_df.loc[i, 'x'],
                              hits_df.loc[i, 'bug_y'], hits_df.loc[i, 'y'])
                res.append(PD / MD)
        return res

    def transform_circle(self) -> pd.DataFrame:
        """Transform the (x,y) coordinates into circular coordinates in which the bug position while hit is
        the center of axis. Return data frame with the headers: x,y - that represent the transformed hit position,
        start_x, start_y - bug position when lizard started leap towards bug."""
        x_center, y_center, _ = fit_circle(self.loader.traj_df.x, -self.loader.traj_df.y)
<<<<<<< HEAD
        print(f' center: ({x_center}, {y_center}), is_anti_clockwise: {self.loader.info.get("is_anticlockwise")}')
=======
        print(f'center: ({x_center}, {y_center})')
>>>>>>> 900f5501

        def project(cx, cy, x, y) -> np.ndarray:
            cx = cx - x_center
            x = x - x_center
            cy = -cy - y_center
            y = -y - y_center
            th = np.arctan2(cx, cy)
            th = th - np.pi / 2
            r = np.array(((np.cos(th), -np.sin(th)),
                          (np.sin(th), np.cos(th))))
            u = np.array([x, y]) - np.array([cx, cy])
            xr = r.dot(np.array([1, 0]))
            yr = r.dot(np.array([0, 1]))
            projection = lambda x1, y1: y1 * np.dot(y1, x1) / np.dot(y1, y1)
            v = np.array([np.dot(projection(u, xr), xr), np.dot(projection(u, yr), yr)])
            if np.abs(v[0]) > 1000 or np.abs(v[1]) > 1000:
                return np.array([np.nan, np.nan])
            return v

        def project2(cx, cy, x, y):
            cx = cx - x_center
            x = x - x_center
            cy = -cy - y_center
            y = -y - y_center
            theta = lambda x1, y1: np.arctan2(x1, y1)
            rho = lambda x1, y1: np.sqrt(x1**2 + y1**2)
            return np.array([theta(x, y) -theta(cx,cy), rho(x, y) - rho(cx, cy)])

        vs = []
        for i, row in self.loader.hits_df.iterrows():
            start_frame = self.get_strike_start_frame(self.xfs[i])
            s = self.loader.bug_data_for_frame(start_frame)
            # hit = np.array([row.x - x_center, -row.y - y_center])
            # bug_start = np.array([s.x - x_center, -s.y - y_center])
            # bug = np.array([row.bug_x - x_center, -row.bug_y - y_center])
            hit = project2(row.bug_x, row.bug_y, row.x, row.y)
            bug_start = project2(row.bug_x, row.bug_y, s.x, s.y)
            vs.append(np.concatenate([hit, bug_start]))

        vs = pd.DataFrame(vs, columns=['x', 'y', 'start_x', 'start_y'])
        return vs

    @staticmethod
    def get_strike_start_frame(xf: pd.DataFrame, th=1.5, grace=3, min_leap=20) -> (int, None):
        y = xf['nose'].y
        peaks, _ = find_peaks(y.to_numpy(), height=840, distance=10)
        hit_idx = y.index[peaks][-1] if len(peaks) > 0 else y.index[-1]
        dy = y.diff()
        grace_count = 0
        first_idx = y.index[0]
        for r in np.arange(hit_idx, dy.index[0], -1):
            if dy[r] < th:
                grace_count += 1
                if grace_count < grace:
                    continue
                first_idx = r
                break
            else:
                grace_count = 0
        if y[hit_idx] - y[first_idx] < min_leap:
            return
        return first_idx


def distance(x1, y1, x2, y2):
    return np.sqrt((x1 - x2) ** 2 + (y1 - y2) ** 2)


def fit_circle(x, y):
    def calc_R(xc, yc):
        """ calculate the distance of each 2D points from the center (xc, yc) """
        return np.sqrt((x - xc) ** 2 + (y - yc) ** 2)

    def f_2(c):
        """ calculate the algebraic distance between the data points and the mean circle centered at c=(xc, yc) """
        Ri = calc_R(*c)
        return Ri - Ri.mean()

    center_estimate = np.mean(x), np.min(y)
    center_2, ier = optimize.leastsq(f_2, center_estimate)

    xc_2, yc_2 = center_2
    Ri_2 = calc_R(*center_2)
    R_2 = Ri_2.mean()
    #     residu_2 = sum((Ri_2 - R_2) ** 2)

    return xc_2, yc_2, R_2<|MERGE_RESOLUTION|>--- conflicted
+++ resolved
@@ -75,11 +75,7 @@
         the center of axis. Return data frame with the headers: x,y - that represent the transformed hit position,
         start_x, start_y - bug position when lizard started leap towards bug."""
         x_center, y_center, _ = fit_circle(self.loader.traj_df.x, -self.loader.traj_df.y)
-<<<<<<< HEAD
         print(f' center: ({x_center}, {y_center}), is_anti_clockwise: {self.loader.info.get("is_anticlockwise")}')
-=======
-        print(f'center: ({x_center}, {y_center})')
->>>>>>> 900f5501
 
         def project(cx, cy, x, y) -> np.ndarray:
             cx = cx - x_center
